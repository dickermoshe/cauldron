--- conflicted
+++ resolved
@@ -5,21 +5,13 @@
 repository: https://github.com/forus-labs/cauldron
 
 environment:
-<<<<<<< HEAD
-  sdk: '>=2.9.0 <3.0.0'
-=======
   sdk: '>=2.10.0 <3.0.0'
->>>>>>> 8e15ba04
 
 dependencies:
   meta: ^1.1.7
 
 dev_dependencies:
-<<<<<<< HEAD
-  flint: ^1.2.0
-=======
   flint: ^1.3.0
->>>>>>> 8e15ba04
   test: ^1.9.4
   test_coverage: ^0.4.0
   mockito: ^4.1.1