import 'package:meta/meta.dart';
import 'package:sugar/core.dart';

<<<<<<< HEAD
abstract class Result<T, E> with Equality {
=======
/// A monad that represents the result of an operation which may contain a value
/// if successful, or an error otherwise.
abstract class Result<T, E> {
>>>>>>> 8e15ba04

  /// Creates a [Result].
  Result();

  /// Creates a [Result] that represents success.
  factory Result.value(T value) => _Value<T, E>(value);

  /// Creates a [Result] that represents an error.
  factory Result.error(E error) => _Error<T, E>(error);


  /// Returns `true` if this [Result] contains a value.
  bool get present;

  /// Returns `true` if this [Result] does not contain a value.
  bool get notPresent => !present;

  /// Returns `true` if this [Result] contains [value].
  bool contains(T value);

  /// Returns `true` if this [Result] contains [error].
  bool containsError(E error);


  /// Calls the given function if this [Result] contains a value.
  void ifPresent(void Function(T) value);

  /// Calls the given function if this [Result] contains an error.
  void ifError(void Function(E) error);

  /// Returns the value of this [Result]. A [ResultError] is throw if this [Result]
  /// does not contain a value.
  T get value;

  /// Returns the error of this [Result]. A [ResultError] is throw if this [Result]
  /// does not contain an error.
  E get error;

  /// Returns the value of this [Result], or [defaultValue] if [Result] does not
  /// contain a value.
  T unwrap(T defaultValue);

  /// Returns the error of this [Result], or [defaultError] if [Result] does not
  /// contain an error.
  E unwrapError(E defaultError);

}

@immutable class _Value<T, E> extends Result<T, E> {

  @override
  final T value;

  _Value(this.value);


  @override
  bool get present => true;

  @override
  bool contains(T value) => this.value == value;

  @override
  bool containsError(dynamic error) => false;


  @override
  void ifPresent(void Function(T) value) => value(this.value);

  @override
  void ifError(void Function(E) error) {}


  @override
  E get error => throw ResultError('Result does not contain an error');

  @override
  T unwrap(T defaultValue) => value;

  @override
  E unwrapError(E defaultError) => defaultError;

  @override
  @protected List<dynamic> get fields => [value];

}

@immutable class _Error<T, E> extends Result<T, E> {

  @override
  final E error;

  _Error(this.error);


  @override
  bool get present => false;

  @override
  bool contains(T value) => false;

  @override
  bool containsError(E error) => this.error == error;


  @override
  void ifPresent(void Function(T) value) {}

  @override
  void ifError(void Function(E) error) => error(this.error);


  @override
  T get value => throw ResultError('Result does not contain a value');

  @override
  T unwrap(T defaultValue) => defaultValue;

  @override
  E unwrapError(E defaultError) => error;

  @override
  @protected List<dynamic> get fields => [error];

}


/// Signals that an error has occurred while manipulating a [Result].
class ResultError extends Error {

  /// The message.
  final String message;

  /// Creates a [ResultError] with the given message.
  ResultError(this.message);

  @override
  String toString() => message;

}


<|MERGE_RESOLUTION|>--- conflicted
+++ resolved
@@ -1,13 +1,9 @@
 import 'package:meta/meta.dart';
 import 'package:sugar/core.dart';
 
-<<<<<<< HEAD
-abstract class Result<T, E> with Equality {
-=======
 /// A monad that represents the result of an operation which may contain a value
 /// if successful, or an error otherwise.
 abstract class Result<T, E> {
->>>>>>> 8e15ba04
 
   /// Creates a [Result].
   Result();
