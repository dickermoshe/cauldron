--- conflicted
+++ resolved
@@ -1,14 +1,5 @@
-<<<<<<< HEAD
-import 'package:meta/meta.dart';
-
-const positive = 'Positive number';
-const negative = 'Negative number';
-const nonZero = 'Non-zero';
-const unsigned = 'Unsigned number';
-=======
 /// Utilities for rounding a number.
 extension RoundableNumber<T extends num> on T {
->>>>>>> 8e15ba04
 
   /// Rounds this number to the nearest [value].
   T roundTo(num value) => round(this, value);
