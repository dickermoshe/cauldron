--- conflicted
+++ resolved
@@ -7,11 +7,7 @@
 /// A mock for [Router].
 class MockRouter extends Mock implements Router {}
 
-<<<<<<< HEAD
-
 /// A mock for [RouterMixin]
-=======
->>>>>>> 09e6898a
 mixin MockRouterMixin on RouterMixin {
 
   /// Returns a mocked [Router].
@@ -42,21 +38,28 @@
 }
 
 
+/// A mock for [ChangeNotifier].
 class MockNotifier extends Mock implements ChangeNotifier {}
 
+/// A mock for [ChangeNotifier] that delegates all [ChangeNotifier] methods to [notifier].
 mixin MockNotifierMixin on ChangeNotifier {
 
+  /// A mock [ChangeNotifier] to which all [ChangeNotifier] methods are delegated.
   final MockNotifier notifier = MockNotifier();
 
+  /// Delegates execution to [notifier].
   @override
   void addListener(VoidCallback listener) => notifier.addListener(listener);
 
+  /// Delegates execution to [notifier].
   @override
   void removeListener(VoidCallback listener) => notifier.removeListener(listener);
 
+  /// Delegates execution to [notifier].
   @override
   void notifyListeners() => notifier.notifyListeners();
 
+  /// Delegates execution to [notifier].
   @override
   // ignore: must_call_super
   void dispose() => notifier.dispose();
